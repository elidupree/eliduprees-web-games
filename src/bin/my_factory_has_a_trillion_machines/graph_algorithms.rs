//use std::cmp::{min, max};
use std::collections::{hash_map, HashMap};

use arrayvec::ArrayVec;

use flow_pattern::{FlowCollection, FlowPattern, MaterialFlow};
use geometry::{GridIsomorphism, Number};
use machine_data::{
<<<<<<< HEAD
  Game, InputLocation, Inputs, MachineFuture, MachineIdWithinPlatonicRegion, MachineObservedInputs,
  MachineOperatingState, MachineTypeId, MachineTypeRef, MachineTypeTrait, MachineTypes, Material,
  PlatonicMachine, PlatonicRegionContents, MAX_COMPONENTS,
=======
  Game, InputLocation, Inputs, MachineFuture, MachineIdWithinPlatonicRegion,
  MachineMomentaryVisuals, MachineObservedInputs, MachineOperatingState, MachineTypeId,
  MachineTypeRef, MachineTypeTrait, MachineTypes, Material, PlatonicMachine,
  PlatonicRegionContents, WorldMachinesMap, MAX_COMPONENTS,
>>>>>>> 43b11226
};
use modules::{CanonicalModuleInputs, PlatonicModule};

pub type OutputEdges = ArrayVec<[Inputs<Option<(usize, usize)>>; MAX_COMPONENTS]>;

/// Not 100% sure whether this should be called PlatonicRegionFuture when
/// it will be determined by more than just the PlatonicRegionContents
/// (it'll also consider last_disturbed_times and module inputs)
/// So like, the ideal name would express PlatonicFutureOfPlatonicRegionContentsPlusDisturbedTimesAndFiatInputs
#[derive(Clone, PartialEq, Eq, Debug)]
pub struct RegionFuture {
  pub machines: Vec<MachineAndInputsFuture>,
  pub dumped: Vec<(InputLocation, MaterialFlow)>,
  pub disturbed_children: HashMap<MachineIdWithinPlatonicRegion, RegionFuture>,
}

#[derive(Clone, PartialEq, Eq, Debug)]
pub struct MachineAndInputsFuture {
  pub inputs: Inputs<Option<MaterialFlow>>,
  pub future: Result<MachineFuture, MachineOperatingState>,
}

pub type UndisturbedModuleFutures = HashMap<CanonicalModuleInputs, RegionFuture>;
pub type UndisturbedModulesFutures = HashMap<MachineTypeId, UndisturbedModuleFutures>;

#[derive(Clone, PartialEq, Eq, Debug)]
pub struct GameFuture {
  pub global_region: RegionFuture,
  pub undisturbed_modules: UndisturbedModulesFutures,
}

impl PlatonicRegionContents {
  pub fn output_edges(&self, machine_types: &MachineTypes) -> OutputEdges {
    self
      .machines
      .iter()
      .map(|machine| {
        machine_types
          .output_locations(machine)
          .map(|output_location| {
            self
              .machines
              .iter()
              .enumerate()
              .find_map(|(machine2_index, machine2)| {
                machine_types
                  .input_locations(machine2)
                  .enumerate()
                  .find_map(|(input_index, input_location)| {
                    if input_location == output_location {
                      Some((machine2_index, input_index))
                    } else {
                      None
                    }
                  })
              })
          })
          .collect()
      })
      .collect()
  }

  pub fn build_machines(
    &mut self,
    machine_types: &mut MachineTypes,
    machines: impl IntoIterator<Item = PlatonicMachine>,
    now: Number,
  ) {
    unimplemented!()
    /*let old_length = self.machines.len();
    self.machines.extend(machines);
    let mut disturbed = Vec::with_capacity(self.machines.len());
    disturbed.extend(old_length..self.machines.len());
    self.disturb_downstream(
      machine_types,
      &self.output_edges(machine_types),
      disturbed,
      now,
    );*/
  }

  pub fn remove_machines(
    &mut self,
    machine_types: &mut MachineTypes,
    machines: Vec<usize>,
    now: Number,
  ) {
    unimplemented!()
    /*let mut disturbed = Vec::with_capacity(self.machines.len());
    disturbed.extend_from_slice(&machines);
    self.disturb_downstream(
      machine_types,
      &self.output_edges(machine_types),
      disturbed,
      now,
    );
    let mut index = 0;
    self.machines.retain(|_machine| {
      let result = !machines.contains(&index);
      index += 1;
      result
    });*/
  }

  pub fn modify_machines(
    &mut self,
    machine_types: &mut MachineTypes,
    machines: Vec<usize>,
    now: Number,
    mut modify: impl FnMut(&mut PlatonicMachine),
  ) {
    unimplemented!()
    /*let mut disturbed = Vec::with_capacity(self.machines.len());
    disturbed.extend_from_slice(&machines);
    self.disturb_downstream(
      machine_types,
      &self.output_edges(machine_types),
      disturbed,
      now,
    );
    for (index, machine) in self.machines.iter_mut().enumerate() {
      if machines.contains(&index) {
        (modify)(machine);
      }
    }*/
  }

  /*pub fn disturb_downstream(
    &mut self,
    machine_types: &mut MachineTypes,
    output_edges: &OutputEdges,
    starting_points: Vec<usize>,
    now: Number,
  ) {
    let mut stack = starting_points;
    let mut visited: Vec<bool> = vec![false; self.machines.len()];
    while let Some(index) = stack.pop() {
      let machine = &mut self.machines[index];
      machine.state.last_disturbed_time = now;
      if let MachineTypeId::Module(module_index) = machine.type_id {
        self.canonicalize_module(machine_types, index, module_index);
      }
      for &(destination_machine_index, _) in output_edges[index].iter().flatten() {
        if !visited[destination_machine_index] {
          visited[destination_machine_index] = true;
          stack.push(destination_machine_index);
        }
      }
    }
  }

  pub fn canonicalize_module(
    &mut self,
    machine_types: &mut MachineTypes,
    machine_index: usize,
    module_index: usize,
  ) {
    if machine_types.custom_modules[module_index]
      .region
      .machines
      .iter()
      .any(|machine| machine.state.last_disturbed_time != 0)
    {
      let mut new_module = machine_types.custom_modules[module_index].clone();
      let new_module_index = machine_types.custom_modules.len();
      for machine in &mut new_module.region.machines {
        machine.state.last_disturbed_time = 0;
      }
      machine_types.custom_modules.push(new_module);

      self.machines[machine_index].type_id = MachineTypeId::Module(new_module_index);
    }
  }*/

  pub fn topological_ordering_of_noncyclic_machines(
    &self,
    output_edges: &OutputEdges,
  ) -> Vec<usize> {
    let mut num_inputs: ArrayVec<[usize; MAX_COMPONENTS]> =
      self.machines.iter().map(|_| 0).collect();
    let mut result = Vec::with_capacity(MAX_COMPONENTS);
    let mut starting_points = Vec::with_capacity(MAX_COMPONENTS);
    for machine in output_edges {
      for output in machine {
        if let Some(output) = output {
          num_inputs[output.0] += 1
        }
      }
    }

    for (index, inputs) in num_inputs.iter().enumerate() {
      if *inputs == 0 {
        starting_points.push(index);
      }
    }

    while let Some(starting_point) = starting_points.pop() {
      result.push(starting_point);
      for destination in &output_edges[starting_point] {
        if let Some((machine, _input)) = *destination {
          num_inputs[machine] -= 1;
          if num_inputs[machine] == 0 {
            starting_points.push(machine);
          }
        }
      }
    }
    result
  }
}

struct GameFutureBuilder<'a> {
  machine_types: &'a MachineTypes,
  global_region_geometry: (OutputEdges, Vec<usize>),
  module_geometries: HashMap<MachineTypeId, (OutputEdges, Vec<usize>)>,
}

impl<'a> GameFutureBuilder<'a> {
  pub fn new(game: &'a Game) -> GameFutureBuilder<'a> {
    let module_geometries = game
      .machine_types
      .modules()
      .map(|(id, module)| {
        let output_edges = module.region.output_edges(&game.machine_types);
        let topological_ordering = module
          .region
          .topological_ordering_of_noncyclic_machines(&output_edges);
        (id, (output_edges, topological_ordering))
      })
      .collect();

    let output_edges = game.global_region.output_edges(&game.machine_types);
    let ordering = game
      .global_region
      .topological_ordering_of_noncyclic_machines(&output_edges);
    GameFutureBuilder {
      machine_types: &game.machine_types,
      global_region_geometry: (output_edges, ordering),
      module_geometries,
    }
  }
  pub fn region_future(
    &self,
    undisturbed_modules_futures: &'a mut UndisturbedModulesFutures,
    region: &WorldRegionView,
    fiat_inputs: &[(InputLocation, MaterialFlow)],
  ) -> RegionFuture {
    //debug!("{:?}", fiat_inputs);
    let mut result = RegionFuture {
      machines: region
        .machines()
        .map(|machine| MachineAndInputsFuture {
          inputs: self
            .machine_types
            .input_locations(machine.platonic)
            .map(|input_location| {
              //debug!("{:?}", (input_location, fiat_inputs.iter().find (| (location,_) | *location == input_location)));
              fiat_inputs
                .iter()
                .find(|(location, _)| *location == input_location)
                .map(|(_, flow)| *flow)
            })
            .collect(),
          future: Err(MachineOperatingState::InCycle),
        })
        .collect(),
      dumped: Default::default(),
      disturbed_children: Default::default(),
    };

    let (output_edges, topological_ordering) = match region.as_module {
      Some(module) => self
        .module_geometries
        .get(&module.as_machine.platonic.type_id)
        .unwrap(),
      None => &self.global_region_geometry,
    };

    let machines: Vec<_> = region.machines().collect();
    for &machine_index in topological_ordering {
      let machine: &WorldMachineView = &machines[machine_index];
      let inputs = MachineObservedInputs {
        input_flows: &result.machines[machine.index_within_region].inputs,
        start_time: machine.last_disturbed_time.unwrap_or(0),
      };
      let future = machine.machine_type.future(inputs);

      let outputs = match (machine.as_module(), &future) {
        (Some(module), Ok(MachineFuture::Module(module_machine_future))) => {
          let inner_region = module.region();

          let fiat_inputs: Vec<_> = module
            .platonic
            .module_type
            .inputs
            .iter()
            .map(|input| input.inner_location)
            .zip(module_machine_future.canonical_inputs.iter())
            .filter_map(|(loc, flow)| {
              flow.map(|f| {
                (
                  loc,
                  MaterialFlow {
                    material: f.material,
                    flow: FlowPattern::new(0, f.rate()),
                  },
                )
              })
            })
            .collect();

          let variation = if inner_region.last_disturbed_times.is_some() {
            // Disturbed, and therefore unique enough that we don't need to deduplicate the future
            let inner_future =
              self.region_future(undisturbed_modules_futures, &inner_region, &fiat_inputs);
            result
              .disturbed_children
              .entry(machine.id_within_region)
              .or_insert(inner_future) // should always insert, but doing it this way to get a reference back
          } else {
            let platonic_module_futures = undisturbed_modules_futures
              .entry(machine.platonic.type_id)
              .or_default();

            match platonic_module_futures.get(&module_machine_future.canonical_inputs) {
              Some(e) => e,
              None => {
                let inner_future =
                  self.region_future(undisturbed_modules_futures, &inner_region, &fiat_inputs);

                match undisturbed_modules_futures.get_mut(&machine.platonic.type_id).unwrap().entry(module_machine_future.canonical_inputs.clone()) {
                  hash_map::Entry::Occupied(_) => unreachable!("A module's future was modified during calculation of its submodules' futures. Did a module get put inside itself somehow?"),
                  hash_map::Entry::Vacant(entry) => entry.insert(inner_future)
                }
              }
            }
          };
          module
            .platonic
            .module_output_flows(inputs, module_machine_future, variation)
        }
        (_, Ok(future)) => machine.machine_type.output_flows(inputs, future),
        (_, Err(_)) => inputs![],
      };

      result.machines[machine_index].future = future;

      //println!("{:?}\n{:?}\n{:?}\n\n", machine, inputs , outputs);
      for ((flow, destination), location) in
        outputs.into_iter().zip(&output_edges[machine_index]).zip(
          machine
            .machine_type
            .output_locations(machine.platonic.state.position),
        )
      {
        match destination {
          None => {
            if let Some(flow) = flow {
              result.dumped.push((location, flow))
            }
          }
          Some((destination_machine, destination_input)) => {
            result.machines[*destination_machine].inputs[*destination_input] = flow
          }
        }
      }
    }

    result
  }
}

impl Game {
  pub fn future(&self) -> GameFuture {
    let builder = GameFutureBuilder::new(self);
    let mut undisturbed_modules = UndisturbedModulesFutures::default();
    let global_region = builder.region_future(
      &mut undisturbed_modules,
      &GameView {
        game: self,
        future: None,
        selected: None,
      }
      .global_region(),
      &[],
    );
    GameFuture {
      global_region,
      undisturbed_modules,
    }
  }
}

#[derive(Copy, Clone, Debug)]
pub struct ViewMachineIds {
  index: usize,
  id_within_region: MachineIdWithinPlatonicRegion,
  type_id: MachineTypeId,
}

pub trait WorldViewAspect<'a> {
  type Game: 'a;
  type Region: 'a;
  type Machine: 'a;
  type Module: 'a;
}
pub trait WorldViewAspectGetMut<'a>: WorldViewAspect<'a> {
  fn global_region_mut(game: &'a mut Self::Game) -> Self::Region;
  fn get_machine_mut(region: &'a mut Self::Region, ids: ViewMachineIds) -> Self::Machine;
  // One might think this should be Option<Self::Module>,
  // but some aspect types can't tell whether the module exists or not
  fn as_module_mut(machine: &'a mut Self::Machine) -> Self::Module;
  fn inner_region_mut(module: &'a mut Self::Module) -> Self::Region;
}
pub trait WorldViewAspectGet<'a>: WorldViewAspectGetMut<'a> {
  fn global_region(game: &'a Self::Game) -> Self::Region;
  fn get_machine(region: &'a Self::Region, ids: ViewMachineIds) -> Self::Machine;
  fn as_module(machine: &'a Self::Machine) -> Self::Module;
  fn inner_region(module: &'a Self::Module) -> Self::Region;
}

impl<'a, T: WorldViewAspectGet<'a>> WorldViewAspectGetMut<'a> for T {
  fn global_region_mut(game: &'a mut Self::Game) -> Self::Region {
    Self::global_region(game)
  }
  fn get_machine_mut(region: &'a mut Self::Region, ids: ViewMachineIds) -> Self::Machine {
    Self::get_machine(region, ids)
  }
  fn as_module_mut(machine: &'a mut Self::Machine) -> Self::Module {
    Self::as_module(machine)
  }
  fn inner_region_mut(module: &'a mut Self::Module) -> Self::Region {
    Self::inner_region(module)
  }
}

pub trait GetSubaspect<'a, T: WorldViewAspect<'a>>: WorldViewAspect<'a> {
  fn get_game_aspect(game: &'a Self::Game) -> &'a T::Game;
  fn get_region_aspect(region: &'a Self::Region) -> &'a T::Region;
  fn get_machine_aspect(machine: &'a Self::Machine) -> &'a T::Machine;
  fn get_module_aspect(module: &'a Self::Module) -> &'a T::Module;
}
pub trait GetSubaspectMut<'a, T: WorldViewAspect<'a>>: WorldViewAspect<'a> {
  fn get_game_aspect_mut(game: &'a mut Self::Game) -> &'a mut T::Game;
  fn get_region_aspect_mut(region: &'a mut Self::Region) -> &'a mut T::Region;
  fn get_machine_aspect_mut(machine: &'a mut Self::Machine) -> &'a mut T::Machine;
  fn get_module_aspect_mut(module: &'a mut Self::Module) -> &'a mut T::Module;
}

pub trait RegionViewListMachines {
  fn view_machine_ids(&self) -> Vec<ViewMachineIds>;
}

#[derive(Debug)]
pub struct GameView<'a, T: WorldViewAspect<'a>> {
  pub aspects: T::Game,
}

#[derive(Debug)]
pub struct WorldRegionView<'a, T: WorldViewAspect<'a>> {
  pub aspects: T::Region,
}

#[derive(Debug)]
pub struct WorldMachineView<'a, T: WorldViewAspect<'a>> {
  pub aspects: T::Machine,
}

#[derive(Debug)]
pub struct WorldModuleView<'a, T: WorldViewAspect<'a>> {
  pub aspects: T::Module,
}

impl<'a, T: WorldViewAspectGetMut<'a>> GameView<'a, T> {
  pub fn global_region_mut(&'a mut self) -> WorldRegionView<'a, T> {
    WorldRegionView {
      aspects: T::global_region_mut(&mut self.aspects),
    }
  }
}

impl<'a, T: WorldViewAspectGet<'a>> GameView<'a, T> {
  pub fn global_region(&'a self) -> WorldRegionView<'a, T> {
    WorldRegionView {
      aspects: T::global_region(&self.aspects),
    }
  }
}

impl<'a, T: WorldViewAspectGetMut<'a>> WorldRegionView<'a, T> {
  pub fn get_machine_mut(&'a mut self, ids: ViewMachineIds) -> WorldMachineView<'a, T> {
    WorldMachineView {
      aspects: T::get_machine_mut(&mut self.aspects, ids),
    }
  }
}

impl<'a, T: WorldViewAspectGet<'a>> WorldRegionView<'a, T> {
  pub fn get_machine(&'a self, ids: ViewMachineIds) -> WorldMachineView<'a, T> {
    WorldMachineView {
      aspects: T::get_machine(&self.aspects, ids),
    }
  }
}

impl<'a, T: WorldViewAspectGetMut<'a>> WorldMachineView<'a, T> {
  pub fn as_module_mut(&'a mut self) -> WorldModuleView<'a, T> {
    WorldModuleView {
      aspects: T::as_module_mut(&mut self.aspects),
    }
  }
}

impl<'a, T: WorldViewAspectGet<'a>> WorldMachineView<'a, T> {
  pub fn as_module(&'a self) -> WorldModuleView<'a, T> {
    WorldModuleView {
      aspects: T::as_module(&self.aspects),
    }
  }
}

impl<'a, T: WorldViewAspectGetMut<'a>> WorldModuleView<'a, T> {
  pub fn inner_region_mut(&'a mut self) -> WorldRegionView<'a, T> {
    WorldRegionView {
      aspects: T::inner_region_mut(&mut self.aspects),
    }
  }
}

impl<'a, T: WorldViewAspectGet<'a>> WorldModuleView<'a, T> {
  pub fn inner_region(&'a self) -> WorldRegionView<'a, T> {
    WorldRegionView {
      aspects: T::inner_region(&self.aspects),
    }
  }
}

macro_rules! impl_world_views_for_aspect_tuple {
   (($($Aspect: ident,)*), $Tuple: tt) => {

impl<'a> WorldViewAspect<'a> for $Tuple {
  type Game = ($(<$Aspect as WorldViewAspect<'a>>::Game,)*);
  type Region = ($(<$Aspect as WorldViewAspect<'a>>::Region,)*);
  type Machine = ($(<$Aspect as WorldViewAspect<'a>>::Machine,)*);
  type Module = ($(<$Aspect as WorldViewAspect<'a>>::Module,)*);
}

$(
#[allow(non_snake_case)]
impl<'a> GetSubaspect<'a, $Aspect> for $Tuple {
  fn get_game_aspect( game:&'a Self::Game) -> &'a <$Aspect as WorldViewAspect<'a>>::Game {
    let $Tuple = game;
    $Aspect
  }
  fn get_region_aspect( region:&'a Self::Region) -> &'a <$Aspect as WorldViewAspect<'a>>::Region{
    let $Tuple =  region;
    $Aspect
  }
  fn get_machine_aspect( machine:&'a Self::Machine) -> &'a <$Aspect as WorldViewAspect<'a>>::Machine{
    let $Tuple =  machine;
    $Aspect
  }
  fn get_module_aspect( module:&'a Self::Module) -> &'a <$Aspect as WorldViewAspect<'a>>::Module{
    let $Tuple =  module;
    $Aspect
  }
}
#[allow(non_snake_case)]
impl<'a> GetSubaspectMut<'a, $Aspect> for $Tuple {
  fn get_game_aspect_mut( game:&'a mut Self::Game) -> &'a mut <$Aspect as WorldViewAspect<'a>>::Game{
    let $Tuple = game;
    $Aspect
  }
  fn get_region_aspect_mut( region:&'a mut Self::Region) -> &'a mut <$Aspect as WorldViewAspect<'a>>::Region{
    let $Tuple =  region;
    $Aspect
  }
  fn get_machine_aspect_mut( machine:&'a mut Self::Machine) -> &'a mut <$Aspect as WorldViewAspect<'a>>::Machine{
    let $Tuple =  machine;
    $Aspect
  }
  fn get_module_aspect_mut( module:&'a mut Self::Module) -> &'a mut <$Aspect as WorldViewAspect<'a>>::Module{
    let $Tuple =  module;
    $Aspect
  }
}
)*

  };
  (&mut ($($Aspect: ident,)*)) => {
impl_world_views_for_aspect_tuple!(($($Aspect,)*), ($($Aspect,)*));
#[allow(non_snake_case)]
impl<'a> WorldViewAspectGetMut<'a> for ($($Aspect,)*) {
  fn global_region_mut(game: &'a mut Self::Game) -> Self::Region {
    let ($($Aspect,)*) = game;
    ($(
      $Aspect::global_region_mut($Aspect),
    )*)
  }
  fn get_machine_mut(region: &'a mut Self::Region, ids: ViewMachineIds) -> Self::Machine {
    let ($($Aspect,)*) = region;
    ($(
      $Aspect::get_machine_mut($Aspect, ids),
    )*)
  }
  fn as_module_mut(machine: &'a mut Self::Machine) -> Self::Module {
    let ($($Aspect,)*) = machine;
    ($(
      $Aspect::as_module_mut($Aspect),
    )*)
  }
  fn inner_region_mut(module: &'a mut Self::Module) -> Self::Region {
    let ($($Aspect,)*) = module;
    ($(
      $Aspect::inner_region_mut($Aspect),
    )*)
  }
}
  };

  (& ($($Aspect: ident,)*)) => {
impl_world_views_for_aspect_tuple!(($($Aspect,)*), ($($Aspect,)*));
#[allow(non_snake_case)]
impl<'a> WorldViewAspectGet<'a> for ($($Aspect,)*) {
  fn global_region(game: &'a Self::Game) -> Self::Region {
    let ($($Aspect,)*) = game;
    ($(
      $Aspect::global_region($Aspect),
    )*)
  }
  fn get_machine(region: &'a Self::Region, ids: ViewMachineIds) -> Self::Machine {
    let ($($Aspect,)*) = region;
    ($(
      $Aspect::get_machine($Aspect, ids),
    )*)
  }
  fn as_module(machine: &'a  Self::Machine) -> Self::Module {
    let ($($Aspect,)*) = machine;
    ($(
      $Aspect::as_module($Aspect),
    )*)
  }
  fn inner_region(module: &'a Self::Module) -> Self::Region {
    let ($($Aspect,)*) = module;
    ($(
      $Aspect::inner_region($Aspect),
    )*)
  }
}
  };
}

pub use self::base_view_aspect::BaseAspect;
pub mod base_view_aspect {
  use super::*;
  use machine_data::WorldMachinesMap;

  pub enum BaseAspect {}

  #[derive(Copy, Clone, PartialEq, Eq, Debug)]
  pub struct GameView<'a> {
    game: &'a Game,
  }

  #[derive(Copy, Clone, PartialEq, Eq, Debug)]
  pub struct WorldRegionView<'a> {
    game: GameView<'a>,
    platonic: &'a PlatonicRegionContents,
    isomorphism: GridIsomorphism,
    last_disturbed_times: Option<&'a WorldMachinesMap<Number>>,
  }

  #[derive(Copy, Clone, PartialEq, Eq, Debug)]
  pub struct WorldMachineView<'a> {
    game: GameView<'a>,
    platonic: &'a PlatonicMachine,
    machine_type: MachineTypeRef<'a>,
    isomorphism: GridIsomorphism,
    parent: &'a WorldRegionView<'a>,
    index_within_parent: usize,
  }

  #[derive(Copy, Clone, PartialEq, Eq, Debug)]
  pub struct WorldModuleView<'a> {
    game: GameView<'a>,
    as_machine: &'a WorldMachineView<'a>,
    platonic: &'a PlatonicModule,
  }

  impl<'a> WorldViewAspect<'a> for BaseAspect {
    type Game = GameView<'a>;
    type Region = WorldRegionView<'a>;
    type Machine = WorldMachineView<'a>;
    type Module = WorldModuleView<'a>;
  }
  impl<'a> WorldViewAspectGet<'a> for BaseAspect {
    fn global_region(game: &'a Self::Game) -> Self::Region {
      WorldRegionView {
        game: *game,
        platonic: &game.game.global_region,
        isomorphism: GridIsomorphism::default(),
        last_disturbed_times: Some(&game.game.last_disturbed_times),
      }
    }
    fn get_machine(region: &'a Self::Region, ids: ViewMachineIds) -> Self::Machine {
      let machine = &region.platonic.machines[ids.index];
      WorldMachineView {
        game: region.game,
        platonic: machine,
        machine_type: region.game.game.machine_types.get(machine.type_id),
        isomorphism: machine.state.position * region.isomorphism,
        parent: region,
        index_within_parent: ids.index,
      }
    }
    fn as_module(machine: &'a Self::Machine) -> Self::Module {
      match machine
        .game
        .game
        .machine_types
        .get(machine.platonic.type_id)
      {
        MachineTypeRef::Module(module) => WorldModuleView {
          game: machine.game,
          as_machine: machine,
          platonic: module,
        },
        _ => panic!("can't call as_module unless the machine is actually a module"),
      }
    }
    fn inner_region(module: &'a Self::Module) -> Self::Region {
      WorldRegionView {
        game: module.game,
        platonic: &module.platonic.region,
        isomorphism: module.as_machine.isomorphism,
        last_disturbed_times: module
          .as_machine
          .parent
          .last_disturbed_times
          .and_then(|times| {
            times
              .children
              .get(&module.as_machine.platonic.id_within_region())
          }),
      }
    }
  }

  impl<'a, T: GetSubaspect<'a, BaseAspect>> super::GameView<'a, T> {
    pub fn game(&'a self) -> &'a Game {
      T::get_game_aspect(&self.aspects).game
    }
  }
}

pub use self::future_view_aspect::FutureAspect;
pub mod future_view_aspect {
  use super::*;
  use modules::ModuleMachineFuture;

  pub enum FutureAspect {}

  #[derive(Copy, Clone, PartialEq, Eq, Debug)]
  pub struct GameView<'a> {
    future: &'a GameFuture,
  }

  #[derive(Copy, Clone, PartialEq, Eq, Debug)]
  pub struct WorldRegionView<'a> {
    game: GameView<'a>,
    start_time_and_future: Option<(Number, &'a RegionFuture)>,
  }

  #[derive(Copy, Clone, PartialEq, Eq, Debug)]
  pub struct WorldMachineView<'a> {
    game: GameView<'a>,
    parent: &'a WorldRegionView<'a>,
    type_id: MachineTypeId,
    future: Option<&'a MachineAndInputsFuture>,
  }

  #[derive(Copy, Clone, PartialEq, Eq, Debug)]
  pub struct WorldModuleView<'a> {
    game: GameView<'a>,
    as_machine: &'a WorldMachineView<'a>,
    inner_start_time_and_module_future: Option<(Number, &'a ModuleMachineFuture, &'a RegionFuture)>,
  }

  impl<'a> WorldViewAspect<'a> for FutureAspect {
    type Game = GameView<'a>;
    type Region = WorldRegionView<'a>;
    type Machine = WorldMachineView<'a>;
    type Module = WorldModuleView<'a>;
  }
  impl<'a> WorldViewAspectGet<'a> for FutureAspect {
    fn global_region(game: &'a Self::Game) -> Self::Region {
      WorldRegionView {
        game: *game,
        start_time_and_future: Some((0, &game.future.global_region)),
      }
    }
    fn get_machine(region: &'a Self::Region, ids: ViewMachineIds) -> Self::Machine {
      WorldMachineView {
        game: region.game,
        parent: region,
        type_id: ids.type_id,
        future: region
          .start_time_and_future
          .map(|(_start_time, future)| &future.machines[ids.index]),
      }
    }
    fn as_module(machine: &'a Self::Machine) -> Self::Module {
      WorldModuleView {
          game: machine.game,
          as_machine: machine,
          inner_start_time_and_module_future: machine.future.and_then(
            |machine_future| match &machine_future.future {
              Ok(MachineFuture::Module(module_machine_future)) => Some((
                machine.parent.start_time_and_future.as_ref().unwrap().0 + module_machine_future.start_time,
                module_machine_future,
                machine
                    .game
                    .future
                    .modules
                    .get(& machine.type_id)
                    .expect("there shouldn't be a ModuleMachineFuture if there isn't a corresponding ModuleFuture")
                    .future_variations
                    .get(&module_machine_future.canonical_inputs)
                    .expect("there shouldn't be a ModuleMachineFuture if there isn't a corresponding future-variation"),
              )),
              _ => None,
            },
          ),
        }
    }
    fn inner_region(module: &'a Self::Module) -> Self::Region {
      WorldRegionView {
        game: module.game,
        start_time_and_future: module
          .inner_start_time_and_module_future
          .map(|(a, _b, c)| (a, c)),
      }
    }
  }

  impl<'a, T: GetSubaspect<'a, FutureAspect>> super::GameView<'a, T> {
    pub fn future(&'a self) -> &'a GameFuture {
      T::get_game_aspect(&self.aspects).future
    }
  }
}

impl_world_views_for_aspect_tuple!(&(BaseAspect,));

impl<'a, T: GetSubaspect<'a, BaseAspect> + GetSubaspect<'a, FutureAspect>> GameView<'a, T> {
  pub fn inventory_at(&'a self, time: Number) -> HashMap<Material, Number> {
    let mut inventory = self.game().inventory_before_last_change.clone();
    let interval = [self.game().last_change_time, time];
    for (_location, material_flow) in &self.future().global_region.dumped {
      *inventory.entry(material_flow.material).or_default() +=
        material_flow.flow.num_disbursed_between(interval);
    }
    inventory
  }
}

/*
impl<$($Field,)*> WorldView<$($Field,)*> where Platonic: RegionViewListMachines {
  fn machines<'a>(&'a self, ids: ViewMachineIds) -> impl Iterator<Item = WorldView<$(<$Field as RegionViewAspect<'a>>::Machine,)*>> + 'a where $($Field: RegionViewAspect<'a>,)* {
    self.platonic.machine_ids().into_iter().map(move |ids| self.get_machine(ids))
  }
}
//unfortunately, the lifetimes don't work for the mutable version

impl<'a,$($Field: MachineViewAspect<'a>,)*> WorldView<$($Field,)*> {
  fn as_module(&'a self) -> WorldView<$($Field::Module,)*> {
    WorldView {
      $($field: self.$field.as_module(),)*
    }
  }
}

impl<'a,$($Field: MachineViewAspectMut<'a>,)*> WorldView<$($Field,)*> {
  fn as_module_mut(&'a mut self) -> WorldView<$($Field::ModuleMut,)*> {
    WorldView {
      $($field: self.$field.as_module_mut(),)*
    }
  }
}

impl<'a,$($Field: ModuleViewAspect<'a>,)*> WorldView<$($Field,)*> {
  fn inner_region(&'a self) -> WorldView<$($Field::Region,)*> {
    WorldView {
      $($field: self.$field.inner_region(),)*
    }
  }
}

impl<'a,$($Field: ModuleViewAspectMut<'a>,)*> WorldView<$($Field,)*> {
  fn inner_region_mut(&'a mut self) -> WorldView<$($Field::RegionMut,)*> {
    WorldView {
      $($field: self.$field.inner_region_mut(),)*
    }
  }
}

  }
}


views! {
  platonic: Platonic,
  last_disturbed: LastDisturbed,
  selected: Selected,
  future: Future,
}

#[derive(Copy, Clone, PartialEq, Eq, Debug)]
pub struct GameView<'a> {
  pub game: &'a Game,
  pub future: Option<&'a GameFuture>,
  pub selected: Option<&'a WorldMachinesMap<()>>,
}

#[derive(Copy, Clone, PartialEq, Eq, Debug)]
pub struct WorldRegionView<'a> {
  pub game: GameView<'a>,
  pub as_module: Option<&'a WorldModuleView<'a>>,
  pub platonic: &'a PlatonicRegionContents,
  pub isomorphism: GridIsomorphism,
  pub start_time_and_future: Option<(Number, &'a RegionFuture)>,
  pub last_disturbed_times: Option<&'a WorldMachinesMap<Number>>,
  pub selected: Option<&'a WorldMachinesMap<()>>,
}

#[derive(Copy, Clone, PartialEq, Eq, Debug)]
pub struct WorldMachineView<'a> {
  pub game: GameView<'a>,
  pub platonic: &'a PlatonicMachine,
  pub machine_type: MachineTypeRef<'a>,
  pub isomorphism: GridIsomorphism,
  pub containing_region: &'a WorldRegionView<'a>,
  pub index_within_region: usize,
  pub id_within_region: MachineIdWithinPlatonicRegion,
  pub region_start_time_and_machine_future: Option<(Number, &'a MachineAndInputsFuture)>,
  pub last_disturbed_time: Option<Number>,
  pub selected: bool,
}

#[derive(Copy, Clone, PartialEq, Eq, Debug)]
pub struct WorldModuleView<'a> {
  pub game: GameView<'a>,
  pub as_machine: &'a WorldMachineView<'a>,
  pub platonic: &'a PlatonicModule,
  pub inner_start_time_and_module_future:
    Option<(Number, &'a ModuleMachineFuture, &'a RegionFuture)>,
}

impl<'a> GameView<'a> {
  pub fn global_region(&self) -> WorldRegionView {
    WorldRegionView {
      game: *self,
      as_module: None,
      platonic: &self.game.global_region,
      isomorphism: GridIsomorphism::default(),
      start_time_and_future: self.future.map(|future| (0, &future.global_region)),
      last_disturbed_times: Some(&self.game.last_disturbed_times),
      selected: self.selected,
    }
  }
  pub fn inventory_at(&self, time: Number) -> HashMap<Material, Number> {
    let future = self
      .future
      .expect("called inventory_at on a view with no future");
    let mut inventory = self.game.inventory_before_last_change.clone();
    let interval = [self.game.last_change_time, time];
    for (_location, material_flow) in &future.global_region.dumped {
      *inventory.entry(material_flow.material).or_default() +=
        material_flow.flow.num_disbursed_between(interval);
    }
    inventory
  }
}

impl<'a> WorldRegionView<'a> {
  pub fn machines<'b>(&'b self) -> impl Iterator<Item = WorldMachineView<'b>> + 'b {
    self
      .platonic
      .machines
      .iter()
      .enumerate()
      .map(move |(index, machine)| {
        let id_within_region = machine.id_within_region();
        WorldMachineView {
          game: self.game,
          platonic: machine,
          machine_type: self.game.game.machine_types.get(machine.type_id),
          isomorphism: machine.state.position * self.isomorphism,
          containing_region: self,
          index_within_region: index,
          id_within_region,
          region_start_time_and_machine_future: self
            .start_time_and_future
            .map(|(start_time, future)| (start_time, &future.machines[index])),
          last_disturbed_time: self
            .last_disturbed_times
            .and_then(|a| a.here.get(&id_within_region))
            .copied(),
          selected: self
            .selected
            .and_then(|a| a.here.get(&id_within_region))
            .is_some(),
        }
      })
  }
}

impl<'a> WorldMachineView<'a> {
  pub fn as_module(&self) -> Option<WorldModuleView> {
    match self.game.game.machine_types.get(self.platonic.type_id) {
      MachineTypeRef::Module(module) => Some(WorldModuleView {
        game: self.game,
        as_machine: self,
        platonic: module,
        inner_start_time_and_module_future: self.region_start_time_and_machine_future.and_then(
          |(start_time, machine_future)| match &machine_future.future {
            Ok(MachineFuture::Module(module_machine_future)) => Some((
              start_time + module_machine_future.start_time,
              module_machine_future,
              self.containing_region.start_time_and_future.unwrap().1.disturbed_children.get(&self.id_within_region).unwrap_or_else(||
              self
                .game
                .future
                .unwrap()
                .undisturbed_modules
                .get(& self.platonic.type_id)
                .expect("there shouldn't be a ModuleMachineFuture if there isn't a corresponding ModuleFuture")
                .get(&module_machine_future.canonical_inputs)
                .expect("there shouldn't be a ModuleMachineFuture if there isn't a corresponding future-variation")),
            )),
            _ => None,
          },
        ),
      }),
      _ => None,
    }
  }

  pub fn input_locations(&self) -> impl Iterator<Item = InputLocation> {
    self.machine_type.input_locations(self.isomorphism)
  }
  pub fn output_locations(&self) -> impl Iterator<Item = InputLocation> {
    self.machine_type.output_locations(self.isomorphism)
  }

  /// returns None if this machine doesn't have a future at all (i.e. is inside a non-operating module)
  pub fn momentary_visuals(&self, absolute_time: Number) -> Option<MachineMomentaryVisuals> {
    let (region_start_time, machine_future) = self.region_start_time_and_machine_future?;
    let local_time = absolute_time - region_start_time;
    let inputs = MachineObservedInputs {
      input_flows: &machine_future.inputs,
      start_time: self.last_disturbed_time.unwrap_or(0),
    };
    let visuals = match &machine_future.future {
      Err(operating_state) => MachineMomentaryVisuals {
        operating_state: operating_state.clone(),
        materials: Vec::new(),
      },
      Ok(future) => match self.as_module().and_then(|module| {
        module
          .inner_start_time_and_module_future
          .map(|stuff| (module, stuff))
      }) {
        Some((module, (_inner_start_time, module_machine_future, module_region_future))) => {
          module.platonic.module_momentary_visuals(
            inputs,
            module_machine_future,
            local_time,
            module_region_future,
          )
        }
        None => self
          .machine_type
          .momentary_visuals(inputs, future, local_time),
      },
    };
    Some(visuals)
  }
}

impl<'a> WorldModuleView<'a> {
  pub fn region(&self) -> WorldRegionView {
    WorldRegionView {
      game: self.game,
      as_module: Some(self),
      platonic: &self.platonic.region,
      isomorphism: self.as_machine.isomorphism,
      start_time_and_future: self
        .inner_start_time_and_module_future
        .map(|(a, _b, c)| (a, c)),
      last_disturbed_times: self
        .as_machine
        .containing_region
        .last_disturbed_times
        .and_then(|a| a.children.get(&self.as_machine.id_within_region)),
      selected: self
        .as_machine
        .containing_region
        .selected
        .and_then(|a| a.children.get(&self.as_machine.id_within_region)),
    }
  }
}*/<|MERGE_RESOLUTION|>--- conflicted
+++ resolved
@@ -6,16 +6,10 @@
 use flow_pattern::{FlowCollection, FlowPattern, MaterialFlow};
 use geometry::{GridIsomorphism, Number};
 use machine_data::{
-<<<<<<< HEAD
-  Game, InputLocation, Inputs, MachineFuture, MachineIdWithinPlatonicRegion, MachineObservedInputs,
-  MachineOperatingState, MachineTypeId, MachineTypeRef, MachineTypeTrait, MachineTypes, Material,
-  PlatonicMachine, PlatonicRegionContents, MAX_COMPONENTS,
-=======
   Game, InputLocation, Inputs, MachineFuture, MachineIdWithinPlatonicRegion,
   MachineMomentaryVisuals, MachineObservedInputs, MachineOperatingState, MachineTypeId,
   MachineTypeRef, MachineTypeTrait, MachineTypes, Material, PlatonicMachine,
   PlatonicRegionContents, WorldMachinesMap, MAX_COMPONENTS,
->>>>>>> 43b11226
 };
 use modules::{CanonicalModuleInputs, PlatonicModule};
 
@@ -260,7 +254,7 @@
   pub fn region_future(
     &self,
     undisturbed_modules_futures: &'a mut UndisturbedModulesFutures,
-    region: &WorldRegionView,
+    region: &WorldRegionView<(BaseAspect,)>,
     fiat_inputs: &[(InputLocation, MaterialFlow)],
   ) -> RegionFuture {
     //debug!("{:?}", fiat_inputs);
@@ -296,7 +290,7 @@
 
     let machines: Vec<_> = region.machines().collect();
     for &machine_index in topological_ordering {
-      let machine: &WorldMachineView = &machines[machine_index];
+      let machine: &WorldMachineView<(BaseAspect,)> = &machines[machine_index];
       let inputs = MachineObservedInputs {
         input_flows: &result.machines[machine.index_within_region].inputs,
         start_time: machine.last_disturbed_time.unwrap_or(0),
@@ -394,12 +388,7 @@
     let mut undisturbed_modules = UndisturbedModulesFutures::default();
     let global_region = builder.region_future(
       &mut undisturbed_modules,
-      &GameView {
-        game: self,
-        future: None,
-        selected: None,
-      }
-      .global_region(),
+      &GameView::new(self).global_region(),
       &[],
     );
     GameFuture {
@@ -675,12 +664,12 @@
 
   pub enum BaseAspect {}
 
-  #[derive(Copy, Clone, PartialEq, Eq, Debug)]
+  #[derive(Copy, Clone, Debug)]
   pub struct GameView<'a> {
     game: &'a Game,
   }
 
-  #[derive(Copy, Clone, PartialEq, Eq, Debug)]
+  #[derive(Copy, Clone, Debug)]
   pub struct WorldRegionView<'a> {
     game: GameView<'a>,
     platonic: &'a PlatonicRegionContents,
@@ -688,7 +677,7 @@
     last_disturbed_times: Option<&'a WorldMachinesMap<Number>>,
   }
 
-  #[derive(Copy, Clone, PartialEq, Eq, Debug)]
+  #[derive(Copy, Clone, Debug)]
   pub struct WorldMachineView<'a> {
     game: GameView<'a>,
     platonic: &'a PlatonicMachine,
@@ -698,7 +687,7 @@
     index_within_parent: usize,
   }
 
-  #[derive(Copy, Clone, PartialEq, Eq, Debug)]
+  #[derive(Copy, Clone, Debug)]
   pub struct WorldModuleView<'a> {
     game: GameView<'a>,
     as_machine: &'a WorldMachineView<'a>,
@@ -778,26 +767,26 @@
 
   pub enum FutureAspect {}
 
-  #[derive(Copy, Clone, PartialEq, Eq, Debug)]
+  #[derive(Copy, Clone, Debug)]
   pub struct GameView<'a> {
     future: &'a GameFuture,
   }
 
-  #[derive(Copy, Clone, PartialEq, Eq, Debug)]
+  #[derive(Copy, Clone, Debug)]
   pub struct WorldRegionView<'a> {
     game: GameView<'a>,
     start_time_and_future: Option<(Number, &'a RegionFuture)>,
   }
 
-  #[derive(Copy, Clone, PartialEq, Eq, Debug)]
+  #[derive(Copy, Clone, Debug)]
   pub struct WorldMachineView<'a> {
     game: GameView<'a>,
     parent: &'a WorldRegionView<'a>,
-    type_id: MachineTypeId,
+    ids: ViewMachineIds,
     future: Option<&'a MachineAndInputsFuture>,
   }
 
-  #[derive(Copy, Clone, PartialEq, Eq, Debug)]
+  #[derive(Copy, Clone, Debug)]
   pub struct WorldModuleView<'a> {
     game: GameView<'a>,
     as_machine: &'a WorldMachineView<'a>,
@@ -821,7 +810,7 @@
       WorldMachineView {
         game: region.game,
         parent: region,
-        type_id: ids.type_id,
+        ids,
         future: region
           .start_time_and_future
           .map(|(_start_time, future)| &future.machines[ids.index]),
@@ -834,17 +823,17 @@
           inner_start_time_and_module_future: machine.future.and_then(
             |machine_future| match &machine_future.future {
               Ok(MachineFuture::Module(module_machine_future)) => Some((
-                machine.parent.start_time_and_future.as_ref().unwrap().0 + module_machine_future.start_time,
+                start_time + module_machine_future.start_time,
                 module_machine_future,
-                machine
-                    .game
-                    .future
-                    .modules
-                    .get(& machine.type_id)
-                    .expect("there shouldn't be a ModuleMachineFuture if there isn't a corresponding ModuleFuture")
-                    .future_variations
-                    .get(&module_machine_future.canonical_inputs)
-                    .expect("there shouldn't be a ModuleMachineFuture if there isn't a corresponding future-variation"),
+                machine.parent.start_time_and_future.unwrap().1.disturbed_children.get(&machine.ids.id_within_region).unwrap_or_else(||
+                    machine
+                        .game
+                        .future
+                        .undisturbed_modules
+                        .get(& machine.ids.type_id)
+                        .expect("there shouldn't be a ModuleMachineFuture if there isn't a corresponding ModuleFuture")
+                        .get(&module_machine_future.canonical_inputs)
+                        .expect("there shouldn't be a ModuleMachineFuture if there isn't a corresponding future-variation")),
               )),
               _ => None,
             },

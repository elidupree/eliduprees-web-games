use crate::geometry::Number;
use crate::machine_data::Game;
use graph_algorithms::{GameFuture, GameView, WorldMachineView, WorldModuleView, WorldRegionView};
use live_prop_test::{live_prop_test, lpt_assert, lpt_assert_eq};
use machine_data::{MachineTypeId, TIME_TO_MOVE_MATERIAL};
use modules::CanonicalModuleInputs;
use std::collections::HashSet;

pub trait ModifyGame {
  #[live_prop_test(
    precondition = "game.is_canonical()",
    postcondition = "check_modify_game(&old(game.clone()), game, time)"
  )]
  fn undo(&self, game: &mut Game, time: Number);
}

#[live_prop_test]
pub trait UndoableModifyGame {
  #[live_prop_test(
    precondition = "game.is_canonical()",
    postcondition = "check_undoable_modify_game(&old(game.clone()), game, time, &*result)"
  )]
  fn modify_game(&self, game: &mut Game, time: Number) -> Box<dyn ModifyGame>;
}

fn check_modify_game(before: &Game, after: &Game, modify_time: Number) -> Result<(), String> {
  lpt_assert!(after.is_canonical());
  lpt_assert_eq!(
    after.inventory_before_last_change,
    before_view.inventory_at(modify_time)
  );
  // Note: Null changes COULD be allowed to not change last_change_time...
  // but also maybe they shouldn't be a ModifyGame at all, because they probably shouldn't go in the undo history?
  lpt_assert_eq!(after.last_change_time, modify_time);
  Ok(())
}

type Aspects = (Platonic, LastDisturbed);

fn check_undoable_modify_game<Undo: ModifyGame + ?Sized>(
  before: &Game,
  after: &Game,
  modify_time: Number,
  undo: &Undo,
) -> Result<(), String> {
  check_modify_game(before, after, modify_time)?;
  let before_view = GameView {
    game: before,
    future: Some(future),
    selected: None,
  };
  lpt_assert_eq!(
    after.inventory_before_last_change,
    before_view.inventory_at(modify_time)
  );
  lpt_assert!(after.is_canonical());
  // we'd like to assert that every absolute disturbed time is either the same as before or is now...
  // except how do we tell which machines are the "same"?

  let after_future = after.future();
  let after_view = GameView {
    game: after,
    future: Some(&after_future),
    selected: None,
  };
  check_undo(before_view, after_view, undo, modify_time)?;
  check_undo(
    before_view,
    after_view,
    undo,
    modify_time + TIME_TO_MOVE_MATERIAL * 33 + 67,
  )?;
  Ok(())
}

struct CheckUndoneMap
//<'a>
{
  //before: GameViewWithFuture<'a>,
  //modify_time: Number,
  //undone: GameViewWithFuture<'a>,
  undo_time: Number,
<<<<<<< HEAD
  verified_undisturbed_module_pairs: HashSet<[usize; 2]>,
=======
  visited_module_pairs_without_explicit_world_data:
    HashSet<[(usize, Option<CanonicalModuleInputs>); 2]>,
>>>>>>> 43b11226
}

fn check_undo<Undo: UndoModifyGame + ?Sized>(
  before: GameView<Aspects>,
  after: GameView<Aspects>,
  undo: &Undo,
  undo_time: Number,
) -> Result<(), String> {
  let mut undone = after.game.clone();
  undo.undo(&mut undone, &after.future.unwrap(), undo_time);
  lpt_assert!(undone.is_canonical());
  lpt_assert_eq!(undone.last_change_time, undo_time);
  lpt_assert_eq!(
    undone.inventory_before_last_change,
    after.inventory_at(undo_time)
  );
  let undone_future = undone.future();
  let undone = GameView {
    game: &undone,
    future: Some(&undone_future),
    selected: None,
  };
  CheckUndoneMap {
    //before,
    //modify_time,
    //undone,
    undo_time,
<<<<<<< HEAD
    verified_undisturbed_module_pairs: HashSet::new(),
=======
    visited_module_pairs_without_explicit_world_data: HashSet::new(),
>>>>>>> 43b11226
  }
  .maps_undo_compatible(before.global_region(), undone.global_region(), false)
}

fn module_canonical_inputs(module: WorldModuleView) -> Option<CanonicalModuleInputs> {
  module.inner_start_time_and_module_future.map(
    |(_inner_start_time, module_machine_future, _module_map_future)| {
      module_machine_future.canonical_inputs.clone()
    },
  )
}

impl CheckUndoneMap {
  fn maps_undo_compatible(
    &mut self,
<<<<<<< HEAD
    before_map: WorldRegionView<Aspects>,
    undone_map: WorldRegionView<Aspects>,
=======
    before_map: WorldRegionView,
    undone_map: WorldRegionView,
    any_ancestor_disturbed: bool,
>>>>>>> 43b11226
  ) -> Result<(), String> {
    let before_machines: Vec<_> = before_map.machines().collect();
    let undone_machines: Vec<_> = undone_map.machines().collect();
    lpt_assert_eq!(before_machines.len(), undone_machines.len());
    for (before_machine, undone_machine) in before_machines.into_iter().zip(undone_machines) {
      self.machines_undo_compatible(
        before_machine,
        undone_machine,
        any_ancestor_disturbed || undone_map.last_disturbed_times.is_none(),
      )?;
    }
    Ok(())
  }

  fn machines_undo_compatible(
    &mut self,
<<<<<<< HEAD
    before_machine: WorldMachineView<Aspects>,
    undone_machine: WorldMachineView<Aspects>,
  ) -> Result<(), String> {
    lpt_assert_eq!(
      before_machine.platonic().state.position,
      undone_machine.platonic().state.position
    );

    if let Some(undone_disturbed_time) = undone_machine.last_disturbed_time() {
      if undone_disturbed_time != self.undo_time {
        lpt_assert_eq!(undone_machine.last_disturbed_time(), self.undo_time);
      }
    }

    match (
      before_machine.platonic().type_id,
      undone_machine.platonic().type_id,
=======
    before_machine: WorldMachineView,
    undone_machine: WorldMachineView,
    any_ancestor_disturbed: bool,
  ) -> Result<(), String> {
    lpt_assert_eq!(
      before_machine.platonic.state.position,
      undone_machine.platonic.state.position
    );
    if any_ancestor_disturbed {
      lpt_assert_eq!(undone_machine.last_disturbed_time, None);
    } else {
      lpt_assert!(
        undone_machine.last_disturbed_time == before_machine.last_disturbed_time
          || undone_machine.last_disturbed_time == Some(self.undo_time)
      );
    }

    match (
      before_machine.platonic.type_id,
      undone_machine.platonic.type_id,
>>>>>>> 43b11226
    ) {
      (MachineTypeId::Preset(before_index), MachineTypeId::Preset(undone_index)) => {
        lpt_assert_eq!(before_index, undone_index)
      }
      (MachineTypeId::Module(before_index), MachineTypeId::Module(undone_index)) => {
<<<<<<< HEAD
        let before_module = before_machine.module().unwrap();
        let undone_module = undone_machine.module().unwrap();
        // short-circuit on undisturbed module pairings to avoid an exponential search.
        if before_module.as_machine().last_disturbed_time().is_some()
          || before_module.as_machine().last_disturbed_time().is_some()
          || self
            .verified_undisturbed_module_pairs
            .insert([before_index, undone_index])
        {
          lpt_assert_eq!(
            before_module.platonic().module_type,
            undone_module.platonic().module_type
          );
          self.maps_undo_compatible(before_module.region(), undone_module.region())?;
=======
        let before_module = before_machine.as_module().unwrap();
        let undone_module = undone_machine.as_module().unwrap();
        // short-circuit on repeated module pairings to avoid an exponential search.
        // theoretically, the two versions of the module, even with the same canonical inputs,
        // could still differ in their start_time.
        // However the start_times should only be different if the start_times are all
        // AFTER undo_time, which rules out any last_disturbed_time-related errors,
        // assuming last_disturbed_times inside modules are never negative.
        // TODO: actually assert that the start_times are all after undo_time in this case,
        // or prove that the other test already catch that.
        let before_region = before_module.region();
        let undone_region = undone_module.region();
        if before_region.last_disturbed_times.is_some()
          || undone_region.last_disturbed_times.is_some()
          || before_region.selected.is_some()
          || undone_region.selected.is_some()
          || self
            .visited_module_pairs_without_explicit_world_data
            .insert([
              (before_index, module_canonical_inputs(before_module)),
              (undone_index, module_canonical_inputs(undone_module)),
            ])
        {
          lpt_assert_eq!(
            before_module.platonic.module_type,
            undone_module.platonic.module_type
          );
          lpt_assert_eq!(before_module.platonic.cost, undone_module.platonic.cost);
          self.maps_undo_compatible(before_region, undone_region, any_ancestor_disturbed)?;
>>>>>>> 43b11226
        }
      }
      _ => {
        return Err(format!(
          "One machine was a module and the other wasn't: {:?}, {:?}",
          before_machine, undone_machine
        ))
      }
    }
    Ok(())
  }
}

/*
trait ModifyGameVisitor {
  type GameView: GameView;
  fn should_enter_module(module: &Self::GameView::MapView::ModuleView) -> bool;
  fn modify_game(&mut self) {}
}

struct AbstractModifyGame<V: ModifyGameVisitor> {
  game: V::GameView,
  visitor: V,
}

impl<V: ModifyGameVisitor> AbstractModifyGame<V> {
  pub fn modify_game(&mut self) {
    self.modify_map(self.game.map());
  }
  pub fn modify_map(&mut self, map: V::GameView::MapView) {
    for machine in map.machines() {
      if let Some(module) = machine.module() {
        if self.visitor.should_enter_module(&module) {
          self.modify_module(module);
        }
      }
    }
  }
  pub fn modify_module(&mut self, module: ModuleView) {}
}

fn delete_selected_machines_from_map(map: mutMapView_with_mut_selections_and_mut_last_disturbed) {
  for machine_id in selections.children.keys() {
    delete_selected_machines_from_map(map.get_machine(machine_id).module().unwrap().map())
  }
  if !selected.here.is_empty() {
    map
      .data
      .machines
      .retain(|machine| !map.selected.here.contains(machine.id()));
    map
      .last_disturbed
      .here
      .retain(|(machine_id, last_disturbed)| !map.selected.here.contains(machine_id));
    map.selected.here.clear();
  }
}

trait GameViewAugmentation {
  type Map;
  type Machine;
  type Module;
  fn map(&self) -> Self::Map;
  fn machine(
    &self,
    augmentation_map: &Self::Map,
    machine_data: &MachineView,
  ) -> Option<Self::Machine>;
  fn module(
    &self,
    augmentation_map: &Self::Map,
    machine_id: &MachineIdWithinMap,
    machine: &Self::Machine,
  ) -> Option<Self::Module>;
  fn module_map(&self);
}

pub struct WorldMachinesMap<T> {}
pub struct WorldMachinesMapNode<T> {
  here: HashMap<MachineIdWithinMap, T>,
  children: HashMap<MachineIdWithinMap, RepresentedMachinesMapNode<T>>,
}*/<|MERGE_RESOLUTION|>--- conflicted
+++ resolved
@@ -80,12 +80,8 @@
   //modify_time: Number,
   //undone: GameViewWithFuture<'a>,
   undo_time: Number,
-<<<<<<< HEAD
-  verified_undisturbed_module_pairs: HashSet<[usize; 2]>,
-=======
   visited_module_pairs_without_explicit_world_data:
-    HashSet<[(usize, Option<CanonicalModuleInputs>); 2]>,
->>>>>>> 43b11226
+    HashSet<[usize; 2]>,
 }
 
 fn check_undo<Undo: UndoModifyGame + ?Sized>(
@@ -113,11 +109,7 @@
     //modify_time,
     //undone,
     undo_time,
-<<<<<<< HEAD
-    verified_undisturbed_module_pairs: HashSet::new(),
-=======
     visited_module_pairs_without_explicit_world_data: HashSet::new(),
->>>>>>> 43b11226
   }
   .maps_undo_compatible(before.global_region(), undone.global_region(), false)
 }
@@ -133,14 +125,9 @@
 impl CheckUndoneMap {
   fn maps_undo_compatible(
     &mut self,
-<<<<<<< HEAD
     before_map: WorldRegionView<Aspects>,
     undone_map: WorldRegionView<Aspects>,
-=======
-    before_map: WorldRegionView,
-    undone_map: WorldRegionView,
     any_ancestor_disturbed: bool,
->>>>>>> 43b11226
   ) -> Result<(), String> {
     let before_machines: Vec<_> = before_map.machines().collect();
     let undone_machines: Vec<_> = undone_map.machines().collect();
@@ -157,59 +144,36 @@
 
   fn machines_undo_compatible(
     &mut self,
-<<<<<<< HEAD
     before_machine: WorldMachineView<Aspects>,
     undone_machine: WorldMachineView<Aspects>,
+    any_ancestor_disturbed: bool,
   ) -> Result<(), String> {
     lpt_assert_eq!(
       before_machine.platonic().state.position,
       undone_machine.platonic().state.position
     );
-
-    if let Some(undone_disturbed_time) = undone_machine.last_disturbed_time() {
-      if undone_disturbed_time != self.undo_time {
-        lpt_assert_eq!(undone_machine.last_disturbed_time(), self.undo_time);
-      }
+    if any_ancestor_disturbed {
+      lpt_assert_eq!(undone_machine.last_disturbed_time(), None);
+    } else {
+      lpt_assert!(
+        undone_machine.last_disturbed_time() == before_machine.last_disturbed_time()
+          || undone_machine.last_disturbed_time() == Some(self.undo_time)
+      );
     }
 
     match (
       before_machine.platonic().type_id,
       undone_machine.platonic().type_id,
-=======
-    before_machine: WorldMachineView,
-    undone_machine: WorldMachineView,
-    any_ancestor_disturbed: bool,
-  ) -> Result<(), String> {
-    lpt_assert_eq!(
-      before_machine.platonic.state.position,
-      undone_machine.platonic.state.position
-    );
-    if any_ancestor_disturbed {
-      lpt_assert_eq!(undone_machine.last_disturbed_time, None);
-    } else {
-      lpt_assert!(
-        undone_machine.last_disturbed_time == before_machine.last_disturbed_time
-          || undone_machine.last_disturbed_time == Some(self.undo_time)
-      );
-    }
-
-    match (
-      before_machine.platonic.type_id,
-      undone_machine.platonic.type_id,
->>>>>>> 43b11226
     ) {
       (MachineTypeId::Preset(before_index), MachineTypeId::Preset(undone_index)) => {
         lpt_assert_eq!(before_index, undone_index)
       }
       (MachineTypeId::Module(before_index), MachineTypeId::Module(undone_index)) => {
-<<<<<<< HEAD
-        let before_module = before_machine.module().unwrap();
-        let undone_module = undone_machine.module().unwrap();
         // short-circuit on undisturbed module pairings to avoid an exponential search.
         if before_module.as_machine().last_disturbed_time().is_some()
           || before_module.as_machine().last_disturbed_time().is_some()
           || self
-            .verified_undisturbed_module_pairs
+            .visited_module_pairs_without_explicit_world_data
             .insert([before_index, undone_index])
         {
           lpt_assert_eq!(
@@ -217,37 +181,6 @@
             undone_module.platonic().module_type
           );
           self.maps_undo_compatible(before_module.region(), undone_module.region())?;
-=======
-        let before_module = before_machine.as_module().unwrap();
-        let undone_module = undone_machine.as_module().unwrap();
-        // short-circuit on repeated module pairings to avoid an exponential search.
-        // theoretically, the two versions of the module, even with the same canonical inputs,
-        // could still differ in their start_time.
-        // However the start_times should only be different if the start_times are all
-        // AFTER undo_time, which rules out any last_disturbed_time-related errors,
-        // assuming last_disturbed_times inside modules are never negative.
-        // TODO: actually assert that the start_times are all after undo_time in this case,
-        // or prove that the other test already catch that.
-        let before_region = before_module.region();
-        let undone_region = undone_module.region();
-        if before_region.last_disturbed_times.is_some()
-          || undone_region.last_disturbed_times.is_some()
-          || before_region.selected.is_some()
-          || undone_region.selected.is_some()
-          || self
-            .visited_module_pairs_without_explicit_world_data
-            .insert([
-              (before_index, module_canonical_inputs(before_module)),
-              (undone_index, module_canonical_inputs(undone_module)),
-            ])
-        {
-          lpt_assert_eq!(
-            before_module.platonic.module_type,
-            undone_module.platonic.module_type
-          );
-          lpt_assert_eq!(before_module.platonic.cost, undone_module.platonic.cost);
-          self.maps_undo_compatible(before_region, undone_region, any_ancestor_disturbed)?;
->>>>>>> 43b11226
         }
       }
       _ => {
